--- conflicted
+++ resolved
@@ -238,10 +238,7 @@
 #randchi2(v) = 2*randg(v/2)
 #@_jl_rand_matrix_builder_1arg Float64 randchi2
 
-<<<<<<< HEAD
 #const chi2rnd = randchi2 # alias chi2rnd
-=======
-const chi2rnd = randchi2 # alias chi2rnd
 
 # From John D. Cook
 # http://www.johndcook.com/julia_rng.html
@@ -260,5 +257,4 @@
     return u / (u + v)
 end
 
-const betarnd = randbeta
->>>>>>> 8c4e4e2b
+const betarnd = randbeta