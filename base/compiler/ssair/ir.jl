@inline isexpr(@nospecialize(stmt), head::Symbol) = isa(stmt, Expr) && stmt.head === head
@eval Core.UpsilonNode() = $(Expr(:new, Core.UpsilonNode))
Core.PhiNode() = Core.PhiNode(Any[], Any[])

struct Argument
    n::Int
end

struct GotoIfNot
    cond
    dest::Int
    GotoIfNot(@nospecialize(cond), dest::Int) = new(cond, dest)
end

struct ReturnNode
    val
    ReturnNode(@nospecialize(val)) = new(val)
    # unassigned val indicates unreachable
    ReturnNode() = new()
end

"""
Like UnitRange{Int}, but can handle the `last` field, being temporarily
< first (this can happen during compacting)
"""
struct StmtRange <: AbstractUnitRange{Int}
    first::Int
    last::Int
end
first(r::StmtRange) = r.first
last(r::StmtRange) = r.last
iterate(r::StmtRange, state=0) = (r.last - r.first < state) ? nothing : (r.first + state, state + 1)

StmtRange(range::UnitRange{Int}) = StmtRange(first(range), last(range))

struct BasicBlock
    stmts::StmtRange
    #error_handler::Bool
    preds::Vector{Int}
    succs::Vector{Int}
end
function BasicBlock(stmts::StmtRange)
    BasicBlock(stmts, Int[], Int[])
end
function BasicBlock(old_bb, stmts)
    BasicBlock(stmts, #= old_bb.error_handler, =# old_bb.preds, old_bb.succs)
end
copy(bb::BasicBlock) = BasicBlock(bb.stmts, #= bb.error_handler, =# copy(bb.preds), copy(bb.succs))

struct CFG
    blocks::Vector{BasicBlock}
    index::Vector{Int}
end

function block_for_inst(index, inst)
    searchsortedfirst(index, inst, lt=(<=))
end
block_for_inst(cfg::CFG, inst) = block_for_inst(cfg.index, inst)

function compute_basic_blocks(stmts::Vector{Any})
    jump_dests = IdSet{Int}(1)
    # First go through and compute jump destinations
    for (idx, stmt) in pairs(stmts)
        # Terminators
        if isa(stmt, Union{GotoIfNot, GotoNode, ReturnNode})
            if isa(stmt, GotoIfNot)
                push!(jump_dests, idx+1)
                push!(jump_dests, stmt.dest)
            else
                # This is a fake dest to force the next stmt to start a bb
                idx < length(stmts) && push!(jump_dests, idx+1)
                if isa(stmt, GotoNode)
                    push!(jump_dests, stmt.label)
                end
            end
        elseif isa(stmt, Expr) && stmt.head === :leave
            # :leave terminates a BB
            push!(jump_dests, idx+1)
        elseif isa(stmt, Expr) && stmt.head == :enter
            # :enter starts/ends a BB
            push!(jump_dests, idx)
            push!(jump_dests, idx+1)
        end
    end
    bb_starts = sort(collect(jump_dests))
    for i = length(stmts):-1:1
        if stmts[i] != nothing
            push!(bb_starts, i+1)
            break
        end
    end
    # Compute ranges
    basic_block_index = Int[]
    blocks = BasicBlock[]
    sizehint!(blocks, length(bb_starts)-1)
    for (first, last) in Iterators.zip(bb_starts, Iterators.drop(bb_starts, 1))
        push!(basic_block_index, first)
        push!(blocks, BasicBlock(StmtRange(first, last-1)))
    end
    popfirst!(basic_block_index)
    # Compute successors/predecessors
    for (num, b) in pairs(blocks)
        terminator = stmts[last(b.stmts)]
        # Conditional Branch
        if isa(terminator, GotoIfNot)
            block′ = block_for_inst(basic_block_index, terminator.dest)
            push!(blocks[block′].preds, num)
            push!(b.succs, block′)
        end
        if isa(terminator, GotoNode)
            block′ = block_for_inst(basic_block_index, terminator.label)
            push!(blocks[block′].preds, num)
            push!(b.succs, block′)
        elseif !isa(terminator, ReturnNode)
            if isa(terminator, Expr) && terminator.head == :enter
                # :enter gets a virtual edge to the exception handler and
                # the exception handler gets a virtual edge from outside
                # the function.
                # See the devdocs on exception handling in SSA form (or
                # bug Keno to write them, if you're reading this and they
                # don't exist)
                block′ = block_for_inst(basic_block_index, terminator.args[1])
                push!(blocks[block′].preds, num)
                push!(blocks[block′].preds, 0)
                push!(b.succs, block′)
            end
            if num + 1 <= length(blocks)
                push!(blocks[num+1].preds, num)
                push!(b.succs, num+1)
            end
        end
    end
    CFG(blocks, basic_block_index)
end

function first_insert_for_bb(code, cfg, block)
    for idx in cfg.blocks[block].stmts
        stmt = code[idx]
        if !isa(stmt, LabelNode) && !isa(stmt, PhiNode)
            return idx
        end
    end
end


const NewNode = Tuple{Int, #= reverse affinity =#Bool, Any, Any, #=LineNumber=#Int}

struct IRCode
    stmts::Vector{Any}
    types::Vector{Any}
    lines::Vector{Int}
    argtypes::Vector{Any}
    cfg::CFG
    new_nodes::Vector{NewNode}
    mod::Module
    meta::Vector{Any}

    function IRCode(stmts::Vector{Any}, types::Vector{Any}, lines::Vector{Int}, cfg::CFG, argtypes::Vector{Any}, mod::Module, meta::Vector{Any})
        return new(stmts, types, lines, argtypes, cfg, NewNode[], mod, meta)
    end
    function IRCode(ir::IRCode, stmts::Vector{Any}, types::Vector{Any}, lines::Vector{Int}, cfg::CFG, new_nodes::Vector{NewNode})
        return new(stmts, types, lines, ir.argtypes, cfg, new_nodes, ir.mod, ir.meta)
    end
end

function getindex(x::IRCode, s::SSAValue)
    if s.id <= length(x.stmts)
        return x.stmts[s.id]
    else
        return x.new_nodes[s.id - length(x.stmts)][4]
    end
end

function setindex!(x::IRCode, repl, s::SSAValue)
    @assert s.id <= length(x.stmts)
    x.stmts[s.id] = repl
    nothing
end


struct OldSSAValue
    id::Int
end

struct NewSSAValue
    id::Int
end

mutable struct UseRefIterator
    stmt::Any
end
getindex(it::UseRefIterator) = it.stmt

struct UseRef
    urs::UseRefIterator
    use::Int
end

struct OOBToken
end

struct UndefToken
end

function getindex(x::UseRef)
    stmt = x.urs.stmt
    if isa(stmt, Expr) && stmt.head === :(=)
        rhs = stmt.args[2]
        if isa(rhs, Expr) && is_relevant_expr(rhs)
            x.use > length(rhs.args) && return OOBToken()
            return rhs.args[x.use]
        end
        x.use == 1 || return OOBToken()
        return rhs
    elseif isa(stmt, Expr) && is_relevant_expr(stmt)
        x.use > length(stmt.args) && return OOBToken()
        return stmt.args[x.use]
    elseif isa(stmt, GotoIfNot)
        x.use == 1 || return OOBToken()
        return stmt.cond
    elseif isa(stmt, ReturnNode) || isa(stmt, PiNode) || isa(stmt, UpsilonNode)
        isdefined(stmt, :val) || return OOBToken()
        x.use == 1 || return OOBToken()
        return stmt.val
    elseif isa(stmt, PhiNode) || isa(stmt, PhiCNode)
        x.use > length(stmt.values) && return OOBToken()
        isassigned(stmt.values, x.use) || return UndefToken()
        return stmt.values[x.use]
    else
        return OOBToken()
    end
end

function is_relevant_expr(e::Expr)
    return e.head in (:call, :invoke, :new, :(=), :(&),
                      :gc_preserve_begin, :gc_preserve_end,
                      :foreigncall, :isdefined, :copyast,
                      :undefcheck, :throw_undef_if_not)
end

function setindex!(x::UseRef, @nospecialize(v))
    stmt = x.urs.stmt
    if isa(stmt, Expr) && stmt.head === :(=)
        rhs = stmt.args[2]
        if isa(rhs, Expr) && is_relevant_expr(rhs)
            x.use > length(rhs.args) && throw(BoundsError())
            rhs.args[x.use] = v
        else
            x.use == 1 || throw(BoundsError())
            stmt.args[2] = v
        end
    elseif isa(stmt, Expr) && is_relevant_expr(stmt)
        x.use > length(stmt.args) && throw(BoundsError())
        stmt.args[x.use] = v
    elseif isa(stmt, GotoIfNot)
        x.use == 1 || throw(BoundsError())
        x.urs.stmt = GotoIfNot(v, stmt.dest)
    elseif isa(stmt, ReturnNode) || isa(stmt, UpsilonNode)
        x.use == 1 || throw(BoundsError())
        x.urs.stmt = typeof(stmt)(v)
    elseif isa(stmt, PiNode)
        x.use == 1 || throw(BoundsError())
        x.urs.stmt = typeof(stmt)(v, stmt.typ)
    elseif isa(stmt, PhiNode) || isa(stmt, PhiCNode)
        x.use > length(stmt.values) && throw(BoundsError())
        isassigned(stmt.values, x.use) || throw(BoundsError())
        stmt.values[x.use] = v
    else
        throw(BoundsError())
    end
    return x
end

function userefs(@nospecialize(x))
    if (isa(x, Expr) && is_relevant_expr(x)) ||
        isa(x, Union{GotoIfNot, ReturnNode, PiNode, PhiNode, PhiCNode, UpsilonNode})
        UseRefIterator(x)
    else
        ()
    end
end

function iterate(it::UseRefIterator, use=1)
    x = UseRef(it, use)
    v = x[]
    v === OOBToken() && return nothing
    v === UndefToken() && return iterate(it, use + 1)
    x, use + 1
end

function scan_ssa_use!(used, @nospecialize(stmt))
    if isa(stmt, SSAValue)
        push!(used, stmt.id)
    end
    for useref in userefs(stmt)
        val = useref[]
        if isa(val, SSAValue)
            push!(used, val.id)
        end
    end
end

function ssamap(f, @nospecialize(stmt))
    urs = userefs(stmt)
    urs === () && return stmt
    for op in urs
        val = op[]
        if isa(val, SSAValue)
            op[] = f(val)
        end
    end
    urs[]
end

function foreachssa(f, @nospecialize(stmt))
    for op in userefs(stmt)
        val = op[]
        if isa(val, SSAValue)
            f(val)
        end
    end
end

function insert_node!(ir::IRCode, pos::Int, @nospecialize(typ), @nospecialize(val), reverse_affinity::Bool=false)
    line = ir.lines[pos]
    push!(ir.new_nodes, (pos, reverse_affinity, typ, val, line))
    return SSAValue(length(ir.stmts) + length(ir.new_nodes))
end

# For bootstrapping
function my_sortperm(v)
    p = Vector{Int}(undef, length(v))
    for i = 1:length(v)
        p[i] = i
    end
    sort!(p, Sort.DEFAULT_UNSTABLE, Order.Perm(Sort.Forward,v))
    p
end

mutable struct IncrementalCompact
    ir::IRCode
    result::Vector{Any}
    result_types::Vector{Any}
    result_lines::Vector{Int}
    result_bbs::Vector{BasicBlock}
    ssa_rename::Vector{Any}
    used_ssas::Vector{Int}
    late_fixup::Vector{Int}
    # This could be Stateful, but bootstrapping doesn't like that
    perm::Vector{Int}
    new_nodes_idx::Int
    idx::Int
    result_idx::Int
    active_result_bb::Int
    function IncrementalCompact(code::IRCode)
        # Sort by position with reverse affinity nodes before regular ones
        perm = my_sortperm(Int[(code.new_nodes[i][1]*2 + Int(!code.new_nodes[i][2])) for i in 1:length(code.new_nodes)])
        new_len = length(code.stmts) + length(code.new_nodes)
        result = Array{Any}(undef, new_len)
        result_types = Array{Any}(undef, new_len)
        result_lines = Array{Int}(undef, new_len)
        used_ssas = fill(0, new_len)
        ssa_rename = Any[SSAValue(i) for i = 1:new_len]
        late_fixup = Vector{Int}()
        return new(code, result, result_types, result_lines, code.cfg.blocks, ssa_rename, used_ssas, late_fixup, perm, 1, 1, 1, 1)
    end

    # For inlining
    function IncrementalCompact(parent::IncrementalCompact, code::IRCode, result_offset)
        perm = my_sortperm(Int[code.new_nodes[i][1] for i in 1:length(code.new_nodes)])
        new_len = length(code.stmts) + length(code.new_nodes)
        ssa_rename = Any[SSAValue(i) for i = 1:new_len]
        used_ssas = fill(0, new_len)
        late_fixup = Vector{Int}()
        return new(code, parent.result, parent.result_types, parent.result_lines, parent.result_bbs, ssa_rename, parent.used_ssas,
            late_fixup, perm, 1, 1, result_offset, parent.active_result_bb)
    end
end

struct TypesView
    ir::Union{IRCode, IncrementalCompact}
end
types(ir::Union{IRCode, IncrementalCompact}) = TypesView(ir)

function getindex(compact::IncrementalCompact, idx)
    if idx < compact.result_idx
        return compact.result[idx]
    else
        return compact.ir.stmts[idx]
    end
end

function count_added_node!(compact, v)
    if isa(v, SSAValue)
        compact.used_ssas[v.id] += 1
    else
        for ops in userefs(v)
            val = ops[]
            if isa(val, SSAValue)
                compact.used_ssas[val.id] += 1
            end
        end
    end
end

function insert_node_here!(compact::IncrementalCompact, @nospecialize(val), @nospecialize(typ), ltable_idx::Int)
    if compact.result_idx > length(compact.result)
        @assert compact.result_idx == length(compact.result) + 1
        resize!(compact, compact.result_idx)
    end
    compact.result[compact.result_idx] = val
    compact.result_types[compact.result_idx] = typ
    compact.result_lines[compact.result_idx] = ltable_idx
    count_added_node!(compact, val)
    ret = SSAValue(compact.result_idx)
    compact.result_idx += 1
    ret
end

function getindex(view::TypesView, v::OldSSAValue)
    return view.ir.ir.types[v.id]
end

function setindex!(compact::IncrementalCompact, v, idx)
    if idx < compact.result_idx
        (compact.result[idx] == v) && return
        # Kill count for current uses
        for ops in userefs(compact.result[idx])
            val = ops[]
            if isa(val, SSAValue)
                @assert compact.used_ssas[val.id] >= 1
                compact.used_ssas[val.id] -= 1
            end
        end
        compact.result[idx] = v
        # Add count for new use
        count_added_node!(compact, v)
    else
        compact.ir.stmts[idx] = v
    end
    return nothing
end

function getindex(view::TypesView, idx)
    isa(idx, SSAValue) && (idx = idx.id)
    if isa(view.ir, IncrementalCompact) && idx < view.ir.result_idx
        return view.ir.result_types[idx]
    else
        ir = isa(view.ir, IncrementalCompact) ? view.ir.ir : view.ir
        if idx <= length(ir.types)
            return ir.types[idx]
        else
            return ir.new_nodes[idx - length(ir.types)][3]
        end
    end
end

# maybe use expr_type?
function value_typ(ir::IRCode, value)
    isa(value, SSAValue) && return ir.types[value.id]
    isa(value, GlobalRef) && return abstract_eval_global(value.mod, value.name)
    isa(value, Argument) && return ir.argtypes[value.n]
    # TODO: isa QuoteNode, etc.
    return typeof(value)
end

function value_typ(ir::IncrementalCompact, value)
    isa(value, SSAValue) && return types(ir)[value.id]
    isa(value, GlobalRef) && return abstract_eval_global(value.mod, value.name)
    isa(value, Argument) && return ir.ir.argtypes[value.n]
    # TODO: isa QuoteNode, etc.
    return typeof(value)
end

<<<<<<< HEAD
=======

start(compact::IncrementalCompact) = (compact.idx, 1)
function done(compact::IncrementalCompact, (idx, _a)::Tuple{Int, Int})
    return idx > length(compact.ir.stmts) && (compact.new_nodes_idx > length(compact.perm))
end

function process_phinode_values(old_values, late_fixup, processed_idx, result_idx, ssa_rename, used_ssas)
    values = Vector{Any}(undef, length(old_values))
    for i = 1:length(old_values)
        isassigned(old_values, i) || continue
        val = old_values[i]
        if isa(val, SSAValue)
            if val.id > processed_idx
                push!(late_fixup, result_idx)
                val = OldSSAValue(val.id)
            else
                val = renumber_ssa!(val, ssa_rename, true, used_ssas)
            end
        end
        values[i] = val
    end
    values
end

>>>>>>> a6726f14
function process_node!(result::Vector{Any}, result_idx::Int, ssa_rename::Vector{Any},
        late_fixup::Vector{Int}, used_ssas::Vector{Int}, @nospecialize(stmt),
        idx::Int, processed_idx::Int)
    ssa_rename[idx] = SSAValue(result_idx)
    if stmt === nothing
        ssa_rename[idx] = stmt
    elseif isa(stmt, GotoNode) || isa(stmt, GlobalRef)
        result[result_idx] = stmt
        result_idx += 1
    elseif isa(stmt, Expr) || isa(stmt, PiNode) || isa(stmt, GotoIfNot) || isa(stmt, ReturnNode) || isa(stmt, UpsilonNode)
        result[result_idx] = renumber_ssa!(stmt, ssa_rename, true, used_ssas)
        result_idx += 1
    elseif isa(stmt, PhiNode)
        result[result_idx] = PhiNode(stmt.edges, process_phinode_values(stmt.values, late_fixup, processed_idx, result_idx, ssa_rename, used_ssas))
        result_idx += 1
    elseif isa(stmt, PhiCNode)
        result[result_idx] = PhiCNode(process_phinode_values(stmt.values, late_fixup, processed_idx, result_idx, ssa_rename, used_ssas))
        result_idx += 1
    elseif isa(stmt, SSAValue)
        # identity assign, replace uses of this ssa value with its result
        stmt = ssa_rename[stmt.id]
        ssa_rename[idx] = stmt
    else
        # Constant assign, replace uses of this ssa value with its result
        ssa_rename[idx] = stmt
    end
    return result_idx
end
function process_node!(compact::IncrementalCompact, result_idx::Int, @nospecialize(stmt), idx::Int, processed_idx::Int)
    return process_node!(compact.result, result_idx, compact.ssa_rename,
        compact.late_fixup, compact.used_ssas, stmt, idx, processed_idx)
end

function resize!(compact::IncrementalCompact, nnewnodes)
    old_length = length(compact.result)
    resize!(compact.result, nnewnodes)
    resize!(compact.result_types, nnewnodes)
    resize!(compact.result_lines, nnewnodes)
    resize!(compact.used_ssas, nnewnodes)
    compact.used_ssas[(old_length+1):nnewnodes] = 0
    nothing
end

function finish_current_bb!(compact, old_result_idx=compact.result_idx)
    bb = compact.result_bbs[compact.active_result_bb]
    # If this was the last statement in the BB and we decided to skip it, insert a
    # dummy `nothing` node, to prevent changing the structure of the CFG
    if compact.result_idx == first(bb.stmts)
        length(compact.result) < old_result_idx && resize!(compact, old_result_idx)
        compact.result[old_result_idx] = nothing
        compact.result_types[old_result_idx] = Nothing
        compact.result_lines[old_result_idx] = 0
        compact.result_idx = old_result_idx + 1
    end
    compact.result_bbs[compact.active_result_bb] = BasicBlock(bb, StmtRange(first(bb.stmts), compact.result_idx-1))
    compact.active_result_bb += 1
    if compact.active_result_bb <= length(compact.result_bbs)
        new_bb = compact.result_bbs[compact.active_result_bb]
        compact.result_bbs[compact.active_result_bb] = BasicBlock(new_bb,
            StmtRange(compact.result_idx, last(new_bb.stmts)))
    end
    nothing
end

<<<<<<< HEAD
function iterate(compact::IncrementalCompact, (idx, active_bb)::Tuple{Int, Int}=(compact.idx, 1))
    if idx > length(compact.ir.stmts) && (compact.new_nodes_idx > length(compact.perm))
        return nothing
    end
=======
function reverse_affinity_stmt_after(compact::IncrementalCompact, idx::Int)
    compact.new_nodes_idx > length(compact.perm) && return false
    entry = compact.ir.new_nodes[compact.perm[compact.new_nodes_idx]]
    entry[1] == idx + 1 && entry[2]
end

function next(compact::IncrementalCompact, (idx, active_bb)::Tuple{Int, Int})
>>>>>>> a6726f14
    old_result_idx = compact.result_idx
    if length(compact.result) < old_result_idx
        resize!(compact, old_result_idx)
    end
    bb = compact.ir.cfg.blocks[active_bb]
    if compact.new_nodes_idx <= length(compact.perm) && compact.ir.new_nodes[compact.perm[compact.new_nodes_idx]][1] == idx
        new_idx = compact.perm[compact.new_nodes_idx]
        compact.new_nodes_idx += 1
        _, reverse_affinity, typ, new_node, new_line = compact.ir.new_nodes[new_idx]
        new_idx += length(compact.ir.stmts)
        compact.result_types[old_result_idx] = typ
        compact.result_lines[old_result_idx] = new_line
        result_idx = process_node!(compact, old_result_idx, new_node, new_idx, idx)
<<<<<<< HEAD
        (old_result_idx == result_idx) && return iterate(compact, (idx, active_bb))
=======
>>>>>>> a6726f14
        compact.result_idx = result_idx
        # If this instruction has reverse affinity and we were at the end of a basic block,
        # finish it now.
        if reverse_affinity && idx == last(bb.stmts)+1 && !reverse_affinity_stmt_after(compact, idx-1)
            active_bb += 1
            finish_current_bb!(compact, old_result_idx)
        end
        (old_result_idx == result_idx) && return next(compact, (idx, active_bb))
        return (old_result_idx, compact.result[old_result_idx]), (compact.idx, active_bb)
    end
    # This will get overwritten in future iterations if
    # result_idx is not, incremented, but that's ok and expected
    compact.result_types[old_result_idx] = compact.ir.types[idx]
    compact.result_lines[old_result_idx] = compact.ir.lines[idx]
    result_idx = process_node!(compact, old_result_idx, compact.ir.stmts[idx], idx, idx)
    stmt_if_any = old_result_idx == result_idx ? nothing : compact.result[old_result_idx]
    compact.result_idx = result_idx
    if idx == last(bb.stmts) && !reverse_affinity_stmt_after(compact, idx)
        active_bb += 1
        finish_current_bb!(compact, old_result_idx)
    end
    (old_result_idx == compact.result_idx) && return iterate(compact, (idx + 1, active_bb))
    compact.idx = idx + 1
    if !isassigned(compact.result, old_result_idx)
        @assert false
    end
    return (old_result_idx, compact.result[old_result_idx]), (compact.idx, active_bb)
end

function maybe_erase_unused!(extra_worklist, compact, idx)
    effect_free = stmt_effect_free(compact.result[idx], compact, compact.ir.mod)
    if effect_free
        for ops in userefs(compact.result[idx])
            val = ops[]
            if isa(val, SSAValue)
                if compact.used_ssas[val.id] == 1
                    if val.id < idx
                        push!(extra_worklist, val.id)
                    end
                end
                compact.used_ssas[val.id] -= 1
            end
        end
        compact.result[idx] = nothing
    end
end

function fixup_phinode_values!(compact, old_values)
    values = Vector{Any}(undef, length(old_values))
    for i = 1:length(old_values)
        isassigned(old_values, i) || continue
        val = old_values[i]
        if isa(val, OldSSAValue)
            val = compact.ssa_rename[val.id]
            if isa(val, SSAValue)
                compact.used_ssas[val.id] += 1
            end
        end
        values[i] = val
    end
    values
end

function just_fixup!(compact)
    for idx in compact.late_fixup
        stmt = compact.result[idx]::Union{PhiNode, PhiCNode}
        if isa(stmt, PhiNode)
            compact.result[idx] = PhiNode(stmt.edges, fixup_phinode_values!(compact, stmt.values))
        else
            compact.result[idx] = PhiCNode(fixup_phinode_values!(compact, stmt.values))
        end
    end
end

function finish(compact::IncrementalCompact)
    just_fixup!(compact)
    # Record this somewhere?
    result_idx = compact.result_idx
    resize!(compact.result, result_idx-1)
    resize!(compact.result_types, result_idx-1)
    resize!(compact.result_lines, result_idx-1)
    bb = compact.result_bbs[end]
    compact.result_bbs[end] = BasicBlock(bb,
                StmtRange(first(bb.stmts), result_idx-1))
    # Perform simple DCE for unused values
    extra_worklist = Int[]
    for (idx, nused) in Iterators.enumerate(compact.used_ssas)
        idx >= result_idx && break
        nused == 0 || continue
        maybe_erase_unused!(extra_worklist, compact, idx)
    end
    while !isempty(extra_worklist)
        maybe_erase_unused!(extra_worklist, compact, pop!(extra_worklist))
    end
    cfg = CFG(compact.result_bbs, Int[first(bb.stmts) for bb in compact.result_bbs[2:end]])
    return IRCode(compact.ir, compact.result, compact.result_types, compact.result_lines, cfg, NewNode[])
end

function compact!(code::IRCode)
    compact = IncrementalCompact(code)
    # Just run through the iterator without any processing
    foreach((args...)->nothing, compact)
    return finish(compact)
end

struct BBIdxStmt
    ir::IRCode
end

bbidxstmt(ir) = BBIdxStmt(ir)

function iterate(x::BBIdxStmt, (idx, bb)=(1,1))
    idx > length(x.ir.stmts) && return nothing
    active_bb = x.ir.cfg.blocks[bb]
    next_bb = bb
    if idx == last(active_bb.stmts)
        next_bb += 1
    end
    return (bb, idx, x.ir.stmts[idx]), (idx + 1, next_bb)
end<|MERGE_RESOLUTION|>--- conflicted
+++ resolved
@@ -472,14 +472,6 @@
     return typeof(value)
 end
 
-<<<<<<< HEAD
-=======
-
-start(compact::IncrementalCompact) = (compact.idx, 1)
-function done(compact::IncrementalCompact, (idx, _a)::Tuple{Int, Int})
-    return idx > length(compact.ir.stmts) && (compact.new_nodes_idx > length(compact.perm))
-end
-
 function process_phinode_values(old_values, late_fixup, processed_idx, result_idx, ssa_rename, used_ssas)
     values = Vector{Any}(undef, length(old_values))
     for i = 1:length(old_values)
@@ -498,7 +490,6 @@
     values
 end
 
->>>>>>> a6726f14
 function process_node!(result::Vector{Any}, result_idx::Int, ssa_rename::Vector{Any},
         late_fixup::Vector{Int}, used_ssas::Vector{Int}, @nospecialize(stmt),
         idx::Int, processed_idx::Int)
@@ -563,20 +554,16 @@
     nothing
 end
 
-<<<<<<< HEAD
-function iterate(compact::IncrementalCompact, (idx, active_bb)::Tuple{Int, Int}=(compact.idx, 1))
-    if idx > length(compact.ir.stmts) && (compact.new_nodes_idx > length(compact.perm))
-        return nothing
-    end
-=======
 function reverse_affinity_stmt_after(compact::IncrementalCompact, idx::Int)
     compact.new_nodes_idx > length(compact.perm) && return false
     entry = compact.ir.new_nodes[compact.perm[compact.new_nodes_idx]]
     entry[1] == idx + 1 && entry[2]
 end
 
-function next(compact::IncrementalCompact, (idx, active_bb)::Tuple{Int, Int})
->>>>>>> a6726f14
+function iterate(compact::IncrementalCompact, (idx, active_bb)::Tuple{Int, Int}=(compact.idx, 1))
+    if idx > length(compact.ir.stmts) && (compact.new_nodes_idx > length(compact.perm))
+        return nothing
+    end
     old_result_idx = compact.result_idx
     if length(compact.result) < old_result_idx
         resize!(compact, old_result_idx)
@@ -590,10 +577,6 @@
         compact.result_types[old_result_idx] = typ
         compact.result_lines[old_result_idx] = new_line
         result_idx = process_node!(compact, old_result_idx, new_node, new_idx, idx)
-<<<<<<< HEAD
-        (old_result_idx == result_idx) && return iterate(compact, (idx, active_bb))
-=======
->>>>>>> a6726f14
         compact.result_idx = result_idx
         # If this instruction has reverse affinity and we were at the end of a basic block,
         # finish it now.
