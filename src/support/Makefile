JULIAHOME = $(shell pwd)/../..
include $(JULIAHOME)/Make.inc

SRCS = hashing.c timefuncs.c dblprint.c ptrhash.c operators.c socket.c \
	utf8.c ios.c cplxprint.c dirpath.c htable.c bitvector.c \
	int2str.c dump.c random.c bswap.c lltinit.c arraylist.c
OBJS = $(SRCS:%.c=%.o)
DOBJS = $(SRCS:%.c=%.do)
TARGET = libllt.a

<<<<<<< HEAD
FLAGS = -Wall -Wno-strict-aliasing $(CFLAGS) $(CONFIG) $(HFILEDIRS:%=-I%) -fvisibility=hidden
=======
FLAGS = -Wall -Wno-strict-aliasing $(CFLAGS) $(HFILEDIRS:%=-I%) # -fvisibility=hidden
>>>>>>> bba6ad74
LIBS =

DEBUGFLAGS = -g -DDEBUG $(FLAGS)
SHIPFLAGS = -O3 -DNDEBUG $(FLAGS)

default: release

%.o: %.c
	$(CC) $(SHIPFLAGS) -c $< -o $@
%.do: %.c
	$(CC) $(DEBUGFLAGS) -c $< -o $@

debug: $(DOBJS)
	rm -rf $(TARGET)
	ar rs $(TARGET) $(DOBJS)

release: $(OBJS)
	rm -rf $(TARGET)
	ar rs $(TARGET) $(OBJS)

clean:
	rm -f *.o
	rm -f *.do
	rm -f *.a
	rm -f *~ *#
	rm -f core*
	rm -f $(TARGET)<|MERGE_RESOLUTION|>--- conflicted
+++ resolved
@@ -8,11 +8,7 @@
 DOBJS = $(SRCS:%.c=%.do)
 TARGET = libllt.a
 
-<<<<<<< HEAD
-FLAGS = -Wall -Wno-strict-aliasing $(CFLAGS) $(CONFIG) $(HFILEDIRS:%=-I%) -fvisibility=hidden
-=======
-FLAGS = -Wall -Wno-strict-aliasing $(CFLAGS) $(HFILEDIRS:%=-I%) # -fvisibility=hidden
->>>>>>> bba6ad74
+FLAGS = -Wall -Wno-strict-aliasing $(CFLAGS) $(HFILEDIRS:%=-I%) -fvisibility=hidden
 LIBS =
 
 DEBUGFLAGS = -g -DDEBUG $(FLAGS)
